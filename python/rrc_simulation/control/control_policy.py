--- conflicted
+++ resolved
@@ -118,13 +118,8 @@
             self.finger_waypoints = visual_objects.Marker(number_of_goals=3, goal_size=0.008)
 
             # Draw target contact points
-<<<<<<< HEAD
-            #target_cps_wf = control_trifinger_platform.get_cp_wf_list_from_cp_params(self.cp_params, self.x0_pos, self.x0_quat)
-            #init_cps.set_state(target_cps_wf)
-=======
             # target_cps_wf = control_trifinger_platform.get_cp_wf_list_from_cp_params(self.cp_params, self.x0_pos, self.x0_quat)
             # init_cps.set_state(target_cps_wf)
->>>>>>> 731bc4e6
 
         # Get initial contact points and waypoints to them
         self.finger_waypoints_list = []
@@ -213,12 +208,7 @@
         self.full_action_space = action_space
         action_space = action_space['torque']
         self.impedance_controller = ImpedanceControllerPolicy(
-<<<<<<< HEAD
                 action_space, initial_pose, goal_pose, npz_file, debug_waypoints=True)
-=======
-                action_space, initial_pose, goal_pose, npz_file,
-                debug_waypoints=debug_waypoints)
->>>>>>> 731bc4e6
         self.load_policy(load_dir, load_itr, deterministic)
         self.mode = self.start_mode = start_mode
         self.steps_from_reset = 0
