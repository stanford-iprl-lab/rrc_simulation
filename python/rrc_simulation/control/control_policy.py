"""
Implements ImpedanceControllerPolicy class which returns actions to be compatible
with Gym environment
"""

from datetime import date, datetime
import os
import numpy as np

from gym.spaces import Dict
from rrc_simulation import trifinger_platform, sample, visual_objects
from rrc_simulation.control import control_trifinger_platform
from rrc_simulation.control.custom_pinocchio_utils import CustomPinocchioUtils
from rrc_simulation.control.controller_utils import *
from rrc_simulation.gym_wrapper.envs.custom_env import reset_camera
from rrc_simulation.gym_wrapper.envs.control_env import PolicyMode
from rrc_simulation.traj_opt.fixed_contact_point_opt import FixedContactPointOpt
from spinup.utils.test_policy import load_policy_and_env


class ImpedanceControllerPolicy:
    def __init__(self, action_space=None, initial_pose=None, goal_pose=None,
                 npz_file=None):
        self.action_space = action_space
        if npz_file is not None:
            self.load_npz(npz_file)
        else:
<<<<<<< HEAD
=======
            yaw = 0.
            self.x0 = np.concatenate([initial_pose.position, initial_pose.orientation])[None]
            # Hardcode orientation of goal to always be identity quaternion
            self.x_goal = self.x0.copy()
            self.x_goal[0,0:3] = goal_pose.position
            #self.x_goal =  np.concatenate([goal_pose.position, goal_pose.orientation])[None]
>>>>>>> 83d15a85
            self.nGrid = 50
            self.dt = 0.01

        self.set_init_goal(initial_pose, goal_pose)
        self.setup_logging()

    def set_init_goal(self, initial_pose, goal_pose):
        self.x0 = np.concatenate([initial_pose.position, initial_pose.orientation])[None]
        self.x_goal = self.x0.copy()
        self.x_goal[0, :3] = goal_pose.position
        self.x0_pos = self.x0[0,0:3]
        self.x0_quat = self.x0[0,3:]
        init_goal_dist = np.linalg.norm(goal_pose.position - initial_pose.position)
        print(f'init position: {initial_pose.position}, goal position: {goal_pose.position}, '
              f'dist: {init_goal_dist}')
        print(f'init orientation: {initial_pose.orientation}, goal orientation: {goal_pose.orientation}')

    def setup_logging(self):
        x_goal_str = "-".join(map(str, self.x_goal[0,:].tolist()))
        x0_str = "-".join(map(str, self.x0[0,:].tolist()))
        today_date = date.today().strftime("%m-%d-%y")
        self.save_dir = "./logs/{}/x0_{}_xgoal_{}_nGrid_{}_dt_{}".format(
                today_date ,x0_str, x_goal_str, self.nGrid, self.dt)
        # Create directory if it does not exist
        if not os.path.exists(self.save_dir):
            os.makedirs(self.save_dir)

    def load_npz(self, npz_file):
        # Open .npz file and parse
        npzfile   = np.load(npz_file)
        self.nGrid     = npzfile["t"].shape[0]
        self.x_goal    = npzfile["x_goal"]
        self.x0        = npzfile["x0"]
        self.x_soln    = npzfile["x"]
        self.l_wf_soln = npzfile["l_wf"]
        self.dt        = npzfile["dt"]
        self.cp_params = npzfile["cp_params"]

    def get_pose_from_observation(self, observation, goal_pose=False):
        key = 'achieved_goal' if not goal_pose else 'desired_goal'
        return move_cube.Pose.from_dict(observation[key])

    def get_robot_position_velocity(self, observation):
        observation = observation['observation']
        return observation['position'], observation['velocity']

    def set_waypoints(self, platform, observation):
        self.step_count = 0
<<<<<<< HEAD
        self.custom_pinocchio_utils = CustomPinocchioUtils(
                platform.simfinger.finger_urdf_path,
                platform.simfinger.tip_link_names)

        # Get object pose
        obj_pose = self.get_pose_from_observation(observation)

        # Get initial fingertip positions in world frame
        current_position, _ = self.get_robot_position_velocity(observation)
=======
        obj_pose = self.get_pose_from_observation(observation)
        current_position = observation['observation']['position']
        self.custom_pinocchio_utils = CustomPinocchioUtils(platform.simfinger.finger_urdf_path, platform.simfinger.tip_link_names)
>>>>>>> 83d15a85
        self.x_soln, self.l_wf_soln, self.cp_params = control_trifinger_platform.run_traj_opt(
                obj_pose, current_position, self.custom_pinocchio_utils, self.x0, self.x_goal, self.nGrid, self.dt, self.save_dir)
        self.goal_reached = False

        custom_pinocchio_utils = self.custom_pinocchio_utils
        # Fudge the cube dimensions slightly for computing contact point positions in world frame to account for fingertip radius
        self.cube_half_size = move_cube._CUBE_WIDTH/2 + 0.008

        reset_camera()

<<<<<<< HEAD
        # Visual markers
        init_cps = visual_objects.Marker(number_of_goals=3, goal_size=0.008)
        self.finger_waypoints = visual_objects.Marker(number_of_goals=3, goal_size=0.008)
=======
# Get object pose
        obj_pose = self.get_pose_from_observation(observation)

# Visual markers
        #init_cps = visual_objects.Marker(number_of_goals=3, goal_size=0.008)
        #self.finger_waypoints = visual_objects.Marker(number_of_goals=3, goal_size=0.008)
>>>>>>> 83d15a85

        # Draw target contact points
        target_cps_wf = control_trifinger_platform.get_cp_wf_list_from_cp_params(self.cp_params, self.x0_pos, self.x0_quat, self.cube_half_size)
        #init_cps.set_state(target_cps_wf)

        # Get initial contact points and waypoints to them
        self.finger_waypoints_list = []
        for f_i in range(3):
            tip_current = custom_pinocchio_utils.forward_kinematics(current_position)[f_i]
            waypoints = get_waypoints_to_cp_param(obj_pose, self.cube_half_size, tip_current, self.cp_params[f_i])
            self.finger_waypoints_list.append(waypoints)
        self.pre_traj_waypoint_i = 0
        self.traj_waypoint_i = 0
        self.goal_reached = False

    def predict(self, observation):
        self.step_count += 1
<<<<<<< HEAD
        if self.step_count == 1:
            return np.zeros_like(self.action_space.low)
        current_position, current_velocity = self.get_robot_position_velocity(observation)
=======
        observation = observation['observation']
        current_position, current_velocity = observation['position'], observation['velocity']
>>>>>>> 83d15a85

        if self.pre_traj_waypoint_i < len(self.finger_waypoints_list[0]):
            # Get fingertip goals from finger_waypoints_list
            self.fingertip_goal_list = []
            for f_i in range(3):
                self.fingertip_goal_list.append(self.finger_waypoints_list[f_i][self.pre_traj_waypoint_i])
            #print(self.fingertip_goal_list)
            self.tol = 0.009
            self.tip_forces_wf = None
        # Follow trajectory to lift object
        elif self.traj_waypoint_i < self.nGrid:
            self.fingertip_goal_list = []
            next_cube_pos_wf = self.x_soln[self.traj_waypoint_i, 0:3]
            next_cube_quat_wf = self.x_soln[self.traj_waypoint_i, 3:]

            self.fingertip_goal_list = control_trifinger_platform.get_cp_wf_list_from_cp_params(self.cp_params,
                                                                next_cube_pos_wf,
                                                                next_cube_quat_wf,
                                                                self.cube_half_size)
            # Get target contact forces in world frame 
            self.tip_forces_wf = self.l_wf_soln[self.traj_waypoint_i, :]
            self.tol = 0.007

        #self.finger_waypoints.set_state(self.fingertip_goal_list)
        # currently, torques are not limited to same range as what is used by simulator
        # torque commands are breaking limits for initial and final goal poses that require 
        # huge distances are covered in a few waypoints? Assign # waypoints wrt distance between
        # start and goal
        torque, self.goal_reached = impedance_controller(
                                          self.fingertip_goal_list,
                                          current_position,
                                          current_velocity,
                                          self.custom_pinocchio_utils,
                                          tip_forces_wf = self.tip_forces_wf,
                                          tol           = self.tol
                                          )
        torque = np.clip(torque, self.action_space.low, self.action_space.high)
        if self.goal_reached:
            if self.pre_traj_waypoint_i < len(self.finger_waypoints_list[0]):
                self.pre_traj_waypoint_i += 1
                self.goal_reached = False
            elif self.traj_waypoint_i < self.nGrid:
                # print("trajectory waypoint: {}".format(self.traj_waypoint_i))
                self.traj_waypoint_i += 1
                self.goal_reached = False
        return torque


class HierarchicalControllerPolicy(ImpedanceControllerPolicy):
    DIST_THRESH = 0.09
    ORI_THRESH = np.pi / 6
    default_robot_position = trifinger_platform.TriFingerPlatform.spaces.robot_position.default

    def __init__(self, action_space=None, initial_pose=None, goal_pose=None,
                 npz_file=None, load_dir='', load_itr='last',
                 start_mode=PolicyMode.IMPEDANCE):
        self.full_action_space = action_space
        action_space = action_space['torque']
        super(HierarchicalControllerPolicy, self).__init__(
                action_space, initial_pose, goal_pose, npz_file)
        self.load_policy(load_dir, load_itr)
        self.mode = start_mode
        self.platform = None
        self.init_traj = False

    def load_policy(self, load_dir, load_itr='last', deterministic=True):
        self.rl_env, self.rl_policy = load_policy_and_env(load_dir, load_itr, deterministic)
        if self.rl_env:
            self.rl_frameskip = self.rl_env.frameskip
        else:
            self.rl_frameskip = 10
        self.observation_names = list(self.rl_env.unwrapped.observation_space.spaces.keys())
        self.rl_observation_space = self.rl_env.observation_space
        print('loaded policy from {}'.format(load_dir))

    def activate_traj_opt(self, observation):
        obj_pose = self.get_pose_from_observation(observation)
        goal_pose = self.get_pose_from_observation(observation, goal_pose=True)

        # TODO: check orientation error
        if np.linalg.norm(obj_pose.position - goal_pose.position) > self.DIST_THRESH:
            self.mode = PolicyMode.RL_ONLY
            return False
        robot_pos, robot_vel = self.get_robot_position_velocity(observation)
        # UNKNOWN IF THIS WILL WORK, hopefully will retract without bumping cube too much
        if (np.isclose(robot_vel, np.zeros_like(robot_vel)).all()
            and np.isclose(robot_pos, self.default_robot_position).all()):
            self.mode = PolicyMode.TRAJ_OPT
        else:
            self.mode = PolicyMode.RESET
        return True

    def set_waypoints(self, platform, observation):
        # stores platform if set_waypoints called later
        if 'impedance' in observation:
            observation = observation['impedance']
        self.platform = self.platform or platform
        self.activate_traj_opt(observation)
        if self.mode == PolicyMode.TRAJ_OPT:
            self.init_traj = True
            init_pose = self.get_pose_from_observation(observation)
            goal_pose = self.get_pose_from_observation(observation, goal_pose=True)
            self.set_init_goal(init_pose, goal_pose)
            super(HierarchicalControllerPolicy, self).set_waypoints(self.platform, observation)
            self.mode = PolicyMode.IMPEDANCE

    def predict(self, observation):
        if not self.init_traj and self.activate_traj_opt(observation['impedance']):
            self.set_waypoints(None, observation['impedance'])

        if self.mode == PolicyMode.RESET:
            ac = self.default_robot_position
        elif self.mode == PolicyMode.IMPEDANCE:
            ac = super(HierarchicalControllerPolicy, self).predict(observation['impedance'])
        elif self.mode == PolicyMode.RL_ONLY:
            ac = self.rl_policy(observation['rl'])
            ac = np.clip(ac, self.full_action_space['position'].low, 
                    self.full_action_space['position'].high)
        return ac<|MERGE_RESOLUTION|>--- conflicted
+++ resolved
@@ -25,15 +25,6 @@
         if npz_file is not None:
             self.load_npz(npz_file)
         else:
-<<<<<<< HEAD
-=======
-            yaw = 0.
-            self.x0 = np.concatenate([initial_pose.position, initial_pose.orientation])[None]
-            # Hardcode orientation of goal to always be identity quaternion
-            self.x_goal = self.x0.copy()
-            self.x_goal[0,0:3] = goal_pose.position
-            #self.x_goal =  np.concatenate([goal_pose.position, goal_pose.orientation])[None]
->>>>>>> 83d15a85
             self.nGrid = 50
             self.dt = 0.01
 
@@ -82,7 +73,6 @@
 
     def set_waypoints(self, platform, observation):
         self.step_count = 0
-<<<<<<< HEAD
         self.custom_pinocchio_utils = CustomPinocchioUtils(
                 platform.simfinger.finger_urdf_path,
                 platform.simfinger.tip_link_names)
@@ -92,33 +82,22 @@
 
         # Get initial fingertip positions in world frame
         current_position, _ = self.get_robot_position_velocity(observation)
-=======
-        obj_pose = self.get_pose_from_observation(observation)
-        current_position = observation['observation']['position']
-        self.custom_pinocchio_utils = CustomPinocchioUtils(platform.simfinger.finger_urdf_path, platform.simfinger.tip_link_names)
->>>>>>> 83d15a85
+
         self.x_soln, self.l_wf_soln, self.cp_params = control_trifinger_platform.run_traj_opt(
                 obj_pose, current_position, self.custom_pinocchio_utils, self.x0, self.x_goal, self.nGrid, self.dt, self.save_dir)
         self.goal_reached = False
 
-        custom_pinocchio_utils = self.custom_pinocchio_utils
         # Fudge the cube dimensions slightly for computing contact point positions in world frame to account for fingertip radius
         self.cube_half_size = move_cube._CUBE_WIDTH/2 + 0.008
 
         reset_camera()
 
-<<<<<<< HEAD
+        # Get object pose
+        obj_pose = self.get_pose_from_observation(observation)
+
         # Visual markers
-        init_cps = visual_objects.Marker(number_of_goals=3, goal_size=0.008)
-        self.finger_waypoints = visual_objects.Marker(number_of_goals=3, goal_size=0.008)
-=======
-# Get object pose
-        obj_pose = self.get_pose_from_observation(observation)
-
-# Visual markers
         #init_cps = visual_objects.Marker(number_of_goals=3, goal_size=0.008)
         #self.finger_waypoints = visual_objects.Marker(number_of_goals=3, goal_size=0.008)
->>>>>>> 83d15a85
 
         # Draw target contact points
         target_cps_wf = control_trifinger_platform.get_cp_wf_list_from_cp_params(self.cp_params, self.x0_pos, self.x0_quat, self.cube_half_size)
@@ -127,7 +106,7 @@
         # Get initial contact points and waypoints to them
         self.finger_waypoints_list = []
         for f_i in range(3):
-            tip_current = custom_pinocchio_utils.forward_kinematics(current_position)[f_i]
+            tip_current = self.custom_pinocchio_utils.forward_kinematics(current_position)[f_i]
             waypoints = get_waypoints_to_cp_param(obj_pose, self.cube_half_size, tip_current, self.cp_params[f_i])
             self.finger_waypoints_list.append(waypoints)
         self.pre_traj_waypoint_i = 0
@@ -136,14 +115,8 @@
 
     def predict(self, observation):
         self.step_count += 1
-<<<<<<< HEAD
-        if self.step_count == 1:
-            return np.zeros_like(self.action_space.low)
-        current_position, current_velocity = self.get_robot_position_velocity(observation)
-=======
         observation = observation['observation']
         current_position, current_velocity = observation['position'], observation['velocity']
->>>>>>> 83d15a85
 
         if self.pre_traj_waypoint_i < len(self.finger_waypoints_list[0]):
             # Get fingertip goals from finger_waypoints_list
