--- conflicted
+++ resolved
@@ -24,12 +24,8 @@
 episode_length = move_cube.episode_length
 #episode_length = 500
 
-<<<<<<< HEAD
 DIFFICULTY = 4
-def main():
-=======
 def main(args):
->>>>>>> 849ad498
   if args.npz_file is not None:
     # Open .npz file and parse
     npzfile   = np.load(args.npz_file)
