#!/usr/bin/env python3
"""
Testing impedance controller for lifting object
Right now a bit of a mess, but will clean up soon.
"""
import argparse
import time
from datetime import date, datetime
import matplotlib.pyplot as plt
import pybullet
import os
from tqdm import tqdm

import cv2
import numpy as np

from rrc_simulation import trifinger_platform, sample, visual_objects
from rrc_simulation.tasks import move_cube
from rrc_simulation.control.custom_pinocchio_utils import CustomPinocchioUtils
from rrc_simulation.control.controller_utils import *
from rrc_simulation.traj_opt.fixed_contact_point_opt import FixedContactPointOpt

num_fingers = 3
episode_length = move_cube.episode_length
#episode_length = 500

DIFFICULTY = 2
def main(args):
  if args.npz_file is not None:
    # Open .npz file and parse
    npzfile   = np.load(args.npz_file)
    nGrid     = npzfile["t"].shape[0]
    x_goal    = npzfile["x_goal"]
    x0        = npzfile["x0"]
    x_soln    = npzfile["x"]
    l_wf_soln = npzfile["l_wf"]
    dt        = npzfile["dt"]
    cp_params = npzfile["cp_params"]

  else:
    x0 = np.array([[-0.13142379, -0.02975238, 0.0325, 0, 0, 0, 1]]) # fail mode
    
    x0 = np.array([[-0.1304598,0.00103245,0.0325,0,0,0.01594344,0.9998729]]) # fail mode

    #x0 = np.array([[0.00152466,-0.00121274,0.0325,0,0,0.54988584,-0.83523983]])

    x0 = np.array([[-0.07492457,-0.02548481,0.0325,0,0,0.99868643,0.05123884]]) # fail mode

    #x0 = np.array([[-0.01271084,-0.0073533, 0.0325, 0,0,0.71904392,-0.69496463]]) #-56-
    #x0 = np.array([[0.09967356474036665, 0.010468222675151151, 0.0325,0,0,0.3760614843238557, 0.9265947118390749]]) # -655

    #x0 = np.array([[0.04609155,0.06770772,0.0325,0,0,0.39757855,0.91756814]]) #-1313

    x0 = np.array([[-0.0590596,0.10763319, 0.0325, 0,0,0.82239008,-0.56892403]])

    x_goal = x0.copy()
    x_goal[0,0:3] = np.array([0, 0, 0.0825])
    #x_goal = np.array([[0,0,0.05 + 0.0325,0,0,0,1]]) 
    nGrid = 50
    dt = 0.01

  # Save directory
  x_goal_str = "-".join(map(str,x_goal[0,:].tolist()))
  x0_str = "-".join(map(str,x0[0,:].tolist()))
  today_date = date.today().strftime("%m-%d-%y")
  save_dir = "./logs/{}/x0_{}_xgoal_{}_nGrid_{}_dt_{}".format(today_date ,x0_str, x_goal_str, nGrid, dt)
  # Create directory if it does not exist
  if not os.path.exists(save_dir):
    os.makedirs(save_dir)
  
  # Set initial object pose to match npz file
  x0_pos = x0[0,0:3]
  x0_quat = x0[0,3:]
  #x0_pos = np.array([0, 0.01, 0.0325]) # test
  #x0_pos = np.array([1, 1, 0.0325]) # test
  #x0_quat = np.array([0, 0, -0.707, 0.707]) # test
  init_object_pose = move_cube.Pose(
                position=x0_pos,
                orientation=x0_quat,
            )
  #init_object_pose = None # Use default init pose

  platform = trifinger_platform.TriFingerPlatform(
      visualization=args.visualize, enable_cameras=args.enable_cameras, initial_object_pose=init_object_pose
  )

  # Instantiate custom pinocchio utils class for access to Jacobian
  custom_pinocchio_utils = CustomPinocchioUtils(platform.simfinger.finger_urdf_path, platform.simfinger.tip_link_names) 
  
  if args.npz_file is None:
    obj_pose = platform.get_object_pose(0)
    current_position = platform.get_robot_observation(0).position
    x_soln, l_wf_soln, cp_params = run_traj_opt(obj_pose, current_position, custom_pinocchio_utils, x0, x_goal, nGrid, dt, save_dir)
    #x_soln, l_wf_soln, cp_params = run_traj_opt(platform, custom_pinocchio_utils, x0, x_goal, nGrid, dt, save_dir)

  fingertip_pos_list, x_pos_list, x_quat_list, x_goal, fingertip_goal_list = run_episode(platform,
                                                                              custom_pinocchio_utils,
                                                                              nGrid,
                                                                              x0,
                                                                              x_goal,
                                                                              x_soln,
                                                                              l_wf_soln,
                                                                              cp_params,
                                                                              )

  plot_state(save_dir, fingertip_pos_list, x_pos_list, x_quat_list, x_goal,fingertip_goal_list)

"""
Given intial state, run trajectory optimization
"""
def run_traj_opt(obj_pose, current_position, custom_pinocchio_utils, x0, x_goal, nGrid, dt, save_dir):
<<<<<<< HEAD
  # obj_pose = platform.get_object_pose(0)
  # current_position = platform.get_robot_observation(0).position
=======
>>>>>>> 83d15a85
  init_fingertip_pos_list = [[],[],[]] # Containts 3 lists, one for each finger
  for finger_id in range(3):
    tip_current = custom_pinocchio_utils.forward_kinematics(current_position)[finger_id]
    init_fingertip_pos_list[finger_id].append(tip_current)

  # Get initial contact points and waypoints to them
  cp_params = get_initial_cp_params(obj_pose, init_fingertip_pos_list)

  cube_shape = (move_cube._CUBE_WIDTH, move_cube._CUBE_WIDTH, move_cube._CUBE_WIDTH)
  cube_mass = 0.02

  # Formulate and solve optimization problem
  opt_problem = FixedContactPointOpt(
                                    nGrid     = nGrid, # Number of timesteps
                                    dt        = dt,   # Length of each timestep (seconds)
                                    cp_params = cp_params,
                                    x0        = x0,
                                    x_goal    = x_goal,
                                    obj_shape = cube_shape,
                                    obj_mass  = cube_mass,
                                    )
  x_soln     = np.array(opt_problem.x_soln)
  l_wf_soln  = np.array(opt_problem.l_wf_soln)
  cp_params  = np.array(cp_params)

  # Save solution in npz file
  save_string = "{}/trajectory".format(save_dir)
  np.savez(save_string,
           dt         = opt_problem.dt,
           x0         = x0,
           x_goal     = x_goal,
           t          = opt_problem.t_soln,
           x          = opt_problem.x_soln,
           dx         = opt_problem.dx_soln,
           l          = opt_problem.l_soln,
           l_wf       = opt_problem.l_wf_soln,
           cp_params  = np.array(cp_params),
           obj_shape  = cube_shape,
           obj_mass   = cube_mass,
           fnum       = opt_problem.system.fnum, 
           qnum       = opt_problem.system.qnum, 
           x_dim      = opt_problem.system.x_dim, 
           dx_dim     = opt_problem.system.dx_dim, 
          )
  return x_soln, l_wf_soln, cp_params
  
"""
Run episode
Inputs:
nGrid
"""
def run_episode(platform, custom_pinocchio_utils,
                nGrid,
                x0,
                x_goal,
                x_soln,
                l_wf_soln,
                cp_params,
                ):

  # Lists for storing values to plot
  fingertip_pos_list = [[],[],[]] # Containts 3 lists, one for each finger
  fingertip_goal_log = [[],[],[]] # Containts 3 lists, one for each finger
  x_pos_list = [] # Object positions
  x_quat_list = [] # Object positions

  x0_pos = x0[0,0:3]
  x0_quat = x0[0,3:]

  #cube_half_size = move_cube._CUBE_WIDTH/2
  cube_half_size = move_cube._CUBE_WIDTH/2 + 0.008 # Fudge the cube dimensions slightly for computing contact point positions in world frame to account for fingertip radius

  pybullet.resetDebugVisualizerCamera(cameraDistance=1.54, cameraYaw=4.749999523162842, cameraPitch=-42.44065475463867, cameraTargetPosition=(-0.11500892043113708, 0.6501579880714417, -0.6364855170249939))
  # MP4 logging
  mp4_save_string = "./test.mp4"
  if args.save_viz_mp4:
    pybullet.startStateLogging(pybullet.STATE_LOGGING_VIDEO_MP4, mp4_save_string)

  # Take first action
  finger_action = platform.Action(position=platform.spaces.robot_position.default)
  t = platform.append_desired_action(finger_action)
  # Get object pose
  obj_pose = platform.get_object_pose(t)

  # Visual markers
  #init_cps = visual_objects.Marker(number_of_goals=num_fingers, goal_size=0.008)
  #finger_waypoints = visual_objects.Marker(number_of_goals=num_fingers, goal_size=0.008)

  # Draw target contact points
  target_cps_wf = get_cp_wf_list_from_cp_params(cp_params, x0_pos, x0_quat, cube_half_size)
  #init_cps.set_state(target_cps_wf)

  # Get initial fingertip positions in world frame
  current_position = platform.get_robot_observation(t).position

  # Get initial contact points and waypoints to them
  finger_waypoints_list = []
  for f_i in range(3):
    #print("finger {}".format(f_i))
    tip_current = custom_pinocchio_utils.forward_kinematics(current_position)[f_i]
    waypoints = get_waypoints_to_cp_param(obj_pose, cube_half_size, tip_current, cp_params[f_i])
    finger_waypoints_list.append(waypoints)
  
  pre_traj_waypoint_i = 0
  traj_waypoint_i = 0
  goal_reached = False
  reward = 0
  goal_pose = move_cube.Pose(position=x_goal[0,0:3], orientation=x_goal[0,3:])

  for timestep in tqdm(range(episode_length)):

    # Get joint positions        
    current_position = platform.get_robot_observation(t).position
    # Joint velocities
    current_velocity = platform.get_robot_observation(t).velocity

    # Follow trajectory to position fingertips before moving to object
    if pre_traj_waypoint_i < len(finger_waypoints_list[0]):
      # Get fingertip goals from finger_waypoints_list
      fingertip_goal_list = []
      for f_i in range(num_fingers):
        fingertip_goal_list.append(finger_waypoints_list[f_i][pre_traj_waypoint_i])
      #print(fingertip_goal_list)
      tol = 0.009
      tip_forces_wf = None
    # Follow trajectory to lift object
    elif traj_waypoint_i < nGrid:
      fingertip_goal_list = []
      next_cube_pos_wf = x_soln[traj_waypoint_i, 0:3]
      next_cube_quat_wf = x_soln[traj_waypoint_i, 3:]

      fingertip_goal_list = get_cp_wf_list_from_cp_params(cp_params,
                                                          next_cube_pos_wf,
                                                          next_cube_quat_wf,
                                                          cube_half_size)
      # Get target contact forces in world frame 
      tip_forces_wf = l_wf_soln[traj_waypoint_i, :]
      tol = 0.008
    
    #finger_waypoints.set_state(fingertip_goal_list)

    torque, goal_reached = impedance_controller(
                                  fingertip_goal_list,
                                  current_position,
                                  current_velocity,
                                  custom_pinocchio_utils,
                                  tip_forces_wf = tip_forces_wf,
                                  tol           = tol
                                  )

    if goal_reached:
      goal_reached = False
      if pre_traj_waypoint_i < len(finger_waypoints_list[0]):
        pre_traj_waypoint_i += 1
      elif traj_waypoint_i < nGrid:
        print("trajectory waypoint: {}".format(traj_waypoint_i))
        traj_waypoint_i += 1

    # Save current state for plotting
    # Add fingertip positions to list
    current_position = platform.get_robot_observation(t).position
    for finger_id in range(3):
      tip_current = custom_pinocchio_utils.forward_kinematics(current_position)[finger_id]
      fingertip_pos_list[finger_id].append(tip_current)
      fingertip_goal_log[finger_id].append(fingertip_goal_list[finger_id])
    # Add current object pose to list
    obj_pose = platform.get_object_pose(t)
    x_pos_list.append(obj_pose.position)
    x_quat_list.append(obj_pose.orientation)

    # Accumulate reward
    r = -move_cube.evaluate_state(
            goal_pose,
            obj_pose,
            DIFFICULTY,
        )
    reward += r
  
    clipped_torque = np.clip(
            np.asarray(torque),
            -platform._max_torque_Nm,
            +platform._max_torque_Nm,
        )
    # Check torque limits
    #print("Torque upper limits: {}".format(platform.spaces.robot_torque))
    if not platform.spaces.robot_torque.gym.contains(clipped_torque):
      print("Time {} Actual torque: {}".format(t, clipped_torque))
    #if not platform.spaces.robot_position.gym.contains(current_position):
    #  print("Actual position: {}".format(current_position))

    # Apply torque action
    finger_action = platform.Action(torque=clipped_torque)
    t = platform.append_desired_action(finger_action)

    #time.sleep(platform.get_time_step())

  # Compute score
  print("Reward: {}".format(reward))

  return fingertip_pos_list, x_pos_list, x_quat_list, x_goal, fingertip_goal_log
  
"""
PLOTTING
"""
def plot_state(save_dir, fingertip_pos_list, x_pos_list, x_quat_list, x_goal, fingertip_goal_list):
  total_timesteps = episode_length

  # Plot end effector trajectory
  fingertip_pos_array = np.array(fingertip_pos_list)
  fingertip_goal_array = np.array(fingertip_goal_list)
  x_pos_array = np.array(x_pos_list)
  x_quat_array = np.array(x_quat_list)

  ## Object position
  plt.figure(figsize=(12, 9))
  plt.subplots_adjust(hspace=0.3)
  for i in range(3):
    plt.subplot(3, 1, i+1)
    plt.title("Fingertip {} position".format(i))
    plt.plot(list(range(total_timesteps)), fingertip_pos_array[i,:,0], c="C0", label="x")
    plt.plot(list(range(total_timesteps)), fingertip_pos_array[i,:,1], c="C1", label="y")
    plt.plot(list(range(total_timesteps)), fingertip_pos_array[i,:,2], c="C2", label="z")
    plt.plot(list(range(total_timesteps)), fingertip_goal_array[i,:,0], ":", c="C0", label="x_goal")
    plt.plot(list(range(total_timesteps)), fingertip_goal_array[i,:,1], ":", c="C1", label="y_goal")
    plt.plot(list(range(total_timesteps)), fingertip_goal_array[i,:,2], ":", c="C2", label="z_goal")
  plt.legend()
  if args.save_state_log:
    plt.savefig("{}/fingertip_positions.png".format(save_dir))

  plt.figure()
  plt.suptitle("Object pose")
  plt.figure(figsize=(6, 12))
  plt.subplots_adjust(hspace=0.3)
  plt.subplot(2, 1, 1)
  plt.title("Object position")
  for i in range(3):
    plt.plot(list(range(total_timesteps)), x_pos_array[:,i], c="C{}".format(i), label="actual - dimension {}".format(i))
    plt.plot(list(range(total_timesteps)), np.ones(total_timesteps)*x_goal[0,i], ":", c="C{}".format(i), label="goal")
  plt.legend()
  
  plt.subplot(2, 1, 2)
  plt.title("Object Orientation")
  for i in range(4):
    plt.plot(list(range(total_timesteps)), x_quat_array[:,i], c="C{}".format(i), label="actual - dimension {}".format(i))
    plt.plot(list(range(total_timesteps)), np.ones(total_timesteps)*x_goal[0,i+3], ":", c="C{}".format(i), label="goal")
  plt.legend()

  if args.save_state_log:
    plt.savefig("{}/object_position.png".format(save_dir))

""" Get contact point positions in world frame from cp_params
"""
def get_cp_wf_list_from_cp_params(cp_params, cube_pos, cube_quat, cube_half_size):
  # Get contact points in wf
  fingertip_goal_list = []
  for i in range(num_fingers):
    fingertip_goal_list.append(get_cp_wf_from_cp_param(cp_params[i], cube_pos, cube_quat, cube_half_size))
  return fingertip_goal_list

"""
For testing - hold joints at initial position
"""
def _test_hold_initial_state():
  # For testing - hold joints at initial positions
  while(1):
    finger_action = platform.Action(position=platform.spaces.robot_position.default)
    t = platform.append_desired_action(finger_action)
    time.sleep(platform.get_time_step())

    # Debug visualizer camera params
    camParams = pybullet.getDebugVisualizerCamera()
    print("cameraDistance={}, cameraYaw={}, cameraPitch={}, cameraTargetPosition={}".format(camParams[-2], camParams[-4], camParams[-3], camParams[-1]))


if __name__ == "__main__":
    parser = argparse.ArgumentParser(description=__doc__)
    parser.add_argument(
        "--enable-cameras",
        "-c",
        action="store_true",
        help="Enable camera observations.",
    )
    parser.add_argument(
        "--save_state_log",
        "-s",
        action="store_true",
        help="Save plots of state over episode",
    )
    parser.add_argument(
        "--save_viz_mp4",
        "-sv",
        action="store_true",
        help="Save MP4 of visualization.",
    )
    parser.add_argument(
        "--visualize",
        "-v",
        action="store_true",
        help="Visualize with GUI.",
    )
    parser.add_argument(
        "--iterations",
        type=int,
        default=100,
        help="Number of motions that are performed.",
    )
    parser.add_argument(
        "--save-action-log",
        type=str,
        metavar="FILENAME",
        help="If set, save the action log to the specified file.",
    )

    parser.add_argument("--npz_file")

    args = parser.parse_args()

    main(args)<|MERGE_RESOLUTION|>--- conflicted
+++ resolved
@@ -109,11 +109,6 @@
 Given intial state, run trajectory optimization
 """
 def run_traj_opt(obj_pose, current_position, custom_pinocchio_utils, x0, x_goal, nGrid, dt, save_dir):
-<<<<<<< HEAD
-  # obj_pose = platform.get_object_pose(0)
-  # current_position = platform.get_robot_observation(0).position
-=======
->>>>>>> 83d15a85
   init_fingertip_pos_list = [[],[],[]] # Containts 3 lists, one for each finger
   for finger_id in range(3):
     tip_current = custom_pinocchio_utils.forward_kinematics(current_position)[finger_id]
