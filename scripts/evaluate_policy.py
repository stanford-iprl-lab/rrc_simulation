--- conflicted
+++ resolved
@@ -93,16 +93,10 @@
     if difficulty in [1,2,3,4]:
         #policy = ImpedanceControllerPolicy(action_space=env.action_space,
         #        initial_pose=initial_pose, goal_pose=goal_pose)
-<<<<<<< HEAD
-        # rl_load_dir, start_mode = './models/push_reorient/push_reorient_s0', PolicyMode.RL_PUSH
-        rl_load_dir, start_mode = './models/scaled_actions/scaled_actions_s0', PolicyMode.RL_PUSH
-        # rl_load_dir, start_mode = '', PolicyMode.TRAJ_OPT
-=======
         #rl_load_dir, start_mode = './models/push_reorient/push_reorient_s0', PolicyMode.RL_PUSH
         rl_load_dir, start_mode = '', PolicyMode.TRAJ_OPT
         print("Initial pose: position {} orientation {}".format(initial_pose.position, initial_pose.orientation))
         print("Goal pose: position {} orientation {}".format(goal_pose.position, goal_pose.orientation))
->>>>>>> 2a0d00cf
         print(env.action_space)
         policy = HierarchicalControllerPolicy(action_space=env.action_space,
                    initial_pose=initial_pose, goal_pose=goal_pose,
